--- conflicted
+++ resolved
@@ -113,13 +113,9 @@
 	/* Garmin */
 	DC_FAMILY_GARMIN = (17 << 16),
 	/* Deepblu */
-<<<<<<< HEAD
 	DC_FAMILY_DEEPBLU = (18 << 16),
-=======
-	DC_FAMILY_DEEPBLU = (17 << 16),
 	/* Oceans S1 */
-	DC_FAMILY_OCEANS_S1 = (18 << 16),
->>>>>>> 8d17c3c0
+	DC_FAMILY_OCEANS_S1 = (19 << 16),
 } dc_family_t;
 
 #ifdef __cplusplus
