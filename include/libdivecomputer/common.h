--- conflicted
+++ resolved
@@ -110,17 +110,16 @@
 	DC_FAMILY_TECDIVING_DIVECOMPUTEREU = (15 << 16),
 	/* McLean */
 	DC_FAMILY_MCLEAN_EXTREME = (16 << 16),
-<<<<<<< HEAD
-	/* Garmin */
-	DC_FAMILY_GARMIN = (17 << 16),
-	/* Deepblu */
-	DC_FAMILY_DEEPBLU = (18 << 16),
-	/* Oceans S1 */
-	DC_FAMILY_OCEANS_S1 = (19 << 16),
-=======
 	/* Liquivision */
 	DC_FAMILY_LIQUIVISION_LYNX = (17 << 16),
->>>>>>> 9dace578
+
+	// Not merged upstream yet
+	/* Garmin */
+	DC_FAMILY_GARMIN = (100 << 16),
+	/* Deepblu */
+	DC_FAMILY_DEEPBLU = (101 << 16),
+	/* Oceans S1 */
+	DC_FAMILY_OCEANS_S1 = (102 << 16),
 } dc_family_t;
 
 #ifdef __cplusplus
