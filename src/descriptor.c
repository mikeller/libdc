--- conflicted
+++ resolved
@@ -275,8 +275,8 @@
 	{"Sherwood", "Amphos Air 2.0",      DC_FAMILY_OCEANIC_ATOM2, 0x4658, DC_TRANSPORT_SERIAL, NULL},
 	{"Sherwood", "Beacon",              DC_FAMILY_OCEANIC_ATOM2, 0x4742, DC_TRANSPORT_SERIAL | DC_TRANSPORT_BLE, dc_filter_oceanic},
 	{"Aqualung", "i470TC",              DC_FAMILY_OCEANIC_ATOM2, 0x4743, DC_TRANSPORT_SERIAL | DC_TRANSPORT_BLE, dc_filter_oceanic},
-<<<<<<< HEAD
-	{"Aqualung", "i200Cv2",             DC_FAMILY_OCEANIC_ATOM2, 0x4749, DC_TRANSPORT_SERIAL | DC_TRANSPORT_BLE, dc_filter_oceanic},
+	{"Aqualung", "i100",                DC_FAMILY_OCEANIC_ATOM2, 0x4745, DC_TRANSPORT_SERIAL, NULL},
+	{"Aqualung", "i200C",               DC_FAMILY_OCEANIC_ATOM2, 0x4749, DC_TRANSPORT_SERIAL | DC_TRANSPORT_BLE, dc_filter_oceanic},
 	{"Oceanic",  "Geo Air",             DC_FAMILY_OCEANIC_ATOM2, 0x474B, DC_TRANSPORT_SERIAL | DC_TRANSPORT_BLE, dc_filter_oceanic},
 	/* Pelagic I330R */
 	// The pairing sequence for these was intentionally broken by Pelagic Pressure Systems
@@ -284,15 +284,7 @@
 	// Pelagic should fix this on their side if they want their customers to be able to use Subsurface
 	//{"Apeks",    "DSX",                 DC_FAMILY_PELAGIC_I330R, 0x4741, DC_TRANSPORT_BLE, dc_filter_oceanic},
 	//{"Aqualung", "i330R",               DC_FAMILY_PELAGIC_I330R, 0x4744, DC_TRANSPORT_BLE, dc_filter_oceanic},
-=======
-	{"Aqualung", "i100",                DC_FAMILY_OCEANIC_ATOM2, 0x4745, DC_TRANSPORT_SERIAL, NULL},
-	{"Aqualung", "i200C",               DC_FAMILY_OCEANIC_ATOM2, 0x4749, DC_TRANSPORT_SERIAL | DC_TRANSPORT_BLE, dc_filter_oceanic},
-	{"Oceanic",  "Geo Air",             DC_FAMILY_OCEANIC_ATOM2, 0x474B, DC_TRANSPORT_SERIAL | DC_TRANSPORT_BLE, dc_filter_oceanic},
-	/* Pelagic I330R */
-	{"Apeks",    "DSX",                 DC_FAMILY_PELAGIC_I330R, 0x4741, DC_TRANSPORT_BLE, dc_filter_oceanic},
-	{"Aqualung", "i330R",               DC_FAMILY_PELAGIC_I330R, 0x4744, DC_TRANSPORT_BLE, dc_filter_oceanic},
-	{"Aqualung", "i330R Console",       DC_FAMILY_PELAGIC_I330R, 0x474D, DC_TRANSPORT_BLE, dc_filter_oceanic},
->>>>>>> 02feecc5
+	//{"Aqualung", "i330R Console",       DC_FAMILY_PELAGIC_I330R, 0x474D, DC_TRANSPORT_BLE, dc_filter_oceanic},
 	/* Mares Nemo */
 	{"Mares", "Nemo",         DC_FAMILY_MARES_NEMO, 0, DC_TRANSPORT_SERIAL, NULL},
 	{"Mares", "Nemo Steel",   DC_FAMILY_MARES_NEMO, 0, DC_TRANSPORT_SERIAL, NULL},
