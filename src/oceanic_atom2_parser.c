--- conflicted
+++ resolved
@@ -80,11 +80,7 @@
 
 
 dc_status_t
-<<<<<<< HEAD
-oceanic_atom2_parser_create (dc_parser_t **out, dc_context_t *context, unsigned int model, unsigned int serial)
-=======
-oceanic_atom2_parser_create (dc_parser_t **out, dc_context_t *context, const unsigned char data[], size_t size, unsigned int model)
->>>>>>> 1d0aeecf
+oceanic_atom2_parser_create (dc_parser_t **out, dc_context_t *context, const unsigned char data[], size_t size, unsigned int model, unsigned int serial)
 {
 	oceanic_atom2_parser_t *parser = NULL;
 
