--- conflicted
+++ resolved
@@ -368,13 +368,10 @@
 		return rc;
 
 	dc_gasmix_t *gasmix = (dc_gasmix_t *) value;
-<<<<<<< HEAD
+	dc_decomodel_t *decomodel = (dc_decomodel_t *) value;
 	dc_field_string_t *string = (dc_field_string_t *) value;
 
 	char buf[BUFLEN];
-=======
-	dc_decomodel_t *decomodel = (dc_decomodel_t *) value;
->>>>>>> 255a2dbb
 
 	if (value) {
 		switch (type) {
@@ -422,18 +419,6 @@
 				return DC_STATUS_DATAFORMAT;
 			}
 			break;
-<<<<<<< HEAD
-		case DC_FIELD_STRING:
-			switch (flags) {
-			case 0: /* serial */
-				string->desc = "Serial";
-				snprintf(buf, BUFLEN, "%08u", parser->serial);
-				break;
-			default:
-				return DC_STATUS_UNSUPPORTED;
-			}
-			string->value = strdup(buf);
-=======
 		case DC_FIELD_DECOMODEL:
 			decomodel->type = DC_DECOMODEL_RGBM;
 			if (parser->model == D4i ||parser->model == D6i ||
@@ -447,7 +432,17 @@
 				decomodel->conservatism = data[0x25] - 2;
 			else
 				decomodel->conservatism = data[0x1E];
->>>>>>> 255a2dbb
+			break;
+		case DC_FIELD_STRING:
+			switch (flags) {
+			case 0: /* serial */
+				string->desc = "Serial";
+				snprintf(buf, BUFLEN, "%08u", parser->serial);
+				break;
+			default:
+				return DC_STATUS_UNSUPPORTED;
+			}
+			string->value = strdup(buf);
 			break;
 		default:
 			return DC_STATUS_UNSUPPORTED;
