--- conflicted
+++ resolved
@@ -738,12 +738,8 @@
 		*model = PERDIXAI;
 		break;
 	case 0xC407:
-<<<<<<< HEAD
+	case 0xC964:
 		*model = PERDIX2;
-=======
-	case 0xC964:
-		model = PERDIX2;
->>>>>>> 02feecc5
 		break;
 	case 0x0F0F:
 	case 0x1F0A:
