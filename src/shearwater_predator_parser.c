/*
 * libdivecomputer
 *
 * Copyright (C) 2012 Jef Driesen
 *
 * This library is free software; you can redistribute it and/or
 * modify it under the terms of the GNU Lesser General Public
 * License as published by the Free Software Foundation; either
 * version 2.1 of the License, or (at your option) any later version.
 *
 * This library is distributed in the hope that it will be useful,
 * but WITHOUT ANY WARRANTY; without even the implied warranty of
 * MERCHANTABILITY or FITNESS FOR A PARTICULAR PURPOSE.  See the GNU
 * Lesser General Public License for more details.
 *
 * You should have received a copy of the GNU Lesser General Public
 * License along with this library; if not, write to the Free Software
 * Foundation, Inc., 51 Franklin Street, Fifth Floor, Boston,
 * MA 02110-1301 USA
 */

#include <stdlib.h>
#include <string.h>

#include <libdivecomputer/units.h>

#include "shearwater_predator.h"
#include "shearwater_petrel.h"
#include "context-private.h"
#include "parser-private.h"
#include "array.h"
#include "field-cache.h"

#define ISINSTANCE(parser)	( \
	dc_parser_isinstance((parser), &shearwater_predator_parser_vtable) || \
	dc_parser_isinstance((parser), &shearwater_petrel_parser_vtable))

#define LOG_RECORD_DIVE_SAMPLE     0x01
#define LOG_RECORD_FREEDIVE_SAMPLE 0x02
#define LOG_RECORD_OPENING_0       0x10
#define LOG_RECORD_OPENING_1       0x11
#define LOG_RECORD_OPENING_2       0x12
#define LOG_RECORD_OPENING_3       0x13
#define LOG_RECORD_OPENING_4       0x14
#define LOG_RECORD_OPENING_5       0x15
#define LOG_RECORD_OPENING_6       0x16
#define LOG_RECORD_OPENING_7       0x17
#define LOG_RECORD_CLOSING_0       0x20
#define LOG_RECORD_CLOSING_1       0x21
#define LOG_RECORD_CLOSING_2       0x22
#define LOG_RECORD_CLOSING_3       0x23
#define LOG_RECORD_CLOSING_4       0x24
#define LOG_RECORD_CLOSING_5       0x25
#define LOG_RECORD_CLOSING_6       0x26
#define LOG_RECORD_CLOSING_7       0x27
#define LOG_RECORD_INFO_EVENT      0x30
#define LOG_RECORD_DIVE_SAMPLE_EXT 0xE1
#define LOG_RECORD_FINAL           0xFF

#define INFO_EVENT_TAG_LOG         38

#define SZ_BLOCK   0x80
#define SZ_SAMPLE_PREDATOR  0x10
#define SZ_SAMPLE_PETREL    0x20
#define SZ_SAMPLE_FREEDIVE  0x08

#define GASSWITCH     0x01
#define PPO2_EXTERNAL 0x02
#define SETPOINT_HIGH 0x04
#define SC            0x08
#define OC            0x10

#define M_CC       0
#define M_OC_TEC   1
#define M_GAUGE    2
#define M_PPO2     3
#define M_SC       4
#define M_CC2      5
#define M_OC_REC   6
#define M_FREEDIVE 7

#define METRIC   0
#define IMPERIAL 1

#define NGASMIXES 10
<<<<<<< HEAD
#define MAXSTRINGS 32
#define NTANKS    2
=======
#define NTANKS    4
>>>>>>> bedd6180
#define NRECORDS  8

#define PREDATOR 2
#define PETREL   3
#define TERIC    8

#define UNDEFINED 0xFFFFFFFF

typedef struct shearwater_predator_parser_t shearwater_predator_parser_t;

typedef struct shearwater_predator_gasmix_t {
	unsigned int oxygen;
	unsigned int helium;
} shearwater_predator_gasmix_t;

typedef struct shearwater_predator_tank_t {
	unsigned int enabled;
	unsigned int active;
	unsigned int beginpressure;
	unsigned int endpressure;
<<<<<<< HEAD
	unsigned int battery;
=======
	unsigned int pressure_max;
	unsigned int pressure_reserve;
	unsigned int serial;
	char name[2];
>>>>>>> bedd6180
} shearwater_predator_tank_t;

struct shearwater_predator_parser_t {
	dc_parser_t base;
	unsigned int model;
	unsigned int petrel;
	unsigned int samplesize;
	// Cached fields.
	unsigned int cached;
	unsigned int pnf;
	unsigned int logversion;
	unsigned int headersize;
	unsigned int footersize;
	unsigned int opening[NRECORDS];
	unsigned int closing[NRECORDS];
	unsigned int final;
	unsigned int ngasmixes;
	unsigned int ntanks;
	shearwater_predator_gasmix_t gasmix[NGASMIXES];
	shearwater_predator_tank_t tank[NTANKS];
	unsigned int tankidx[NTANKS];
	unsigned int calibrated;
	double calibration[3];
<<<<<<< HEAD
	unsigned int serial;
=======
	unsigned int divemode;
>>>>>>> bedd6180
	unsigned int units;
	unsigned int atmospheric;
	unsigned int density;

	/* Generic field cache */
	struct dc_field_cache cache;
};

static dc_status_t shearwater_predator_parser_set_data (dc_parser_t *abstract, const unsigned char *data, unsigned int size);
static dc_status_t shearwater_predator_parser_get_datetime (dc_parser_t *abstract, dc_datetime_t *datetime);
static dc_status_t shearwater_predator_parser_get_field (dc_parser_t *abstract, dc_field_type_t type, unsigned int flags, void *value);
static dc_status_t shearwater_predator_parser_samples_foreach (dc_parser_t *abstract, dc_sample_callback_t callback, void *userdata);

static dc_status_t shearwater_predator_parser_cache (shearwater_predator_parser_t *parser);

static const dc_parser_vtable_t shearwater_predator_parser_vtable = {
	sizeof(shearwater_predator_parser_t),
	DC_FAMILY_SHEARWATER_PREDATOR,
	shearwater_predator_parser_set_data, /* set_data */
	shearwater_predator_parser_get_datetime, /* datetime */
	shearwater_predator_parser_get_field, /* fields */
	shearwater_predator_parser_samples_foreach, /* samples_foreach */
	NULL /* destroy */
};

static const dc_parser_vtable_t shearwater_petrel_parser_vtable = {
	sizeof(shearwater_predator_parser_t),
	DC_FAMILY_SHEARWATER_PETREL,
	shearwater_predator_parser_set_data, /* set_data */
	shearwater_predator_parser_get_datetime, /* datetime */
	shearwater_predator_parser_get_field, /* fields */
	shearwater_predator_parser_samples_foreach, /* samples_foreach */
	NULL /* destroy */
};


static unsigned int
shearwater_predator_find_gasmix (shearwater_predator_parser_t *parser, unsigned int o2, unsigned int he)
{
	unsigned int i = 0;
	while (i < parser->ngasmixes) {
		if (o2 == parser->gasmix[i].oxygen && he == parser->gasmix[i].helium)
			break;
		i++;
	}

	return i;
}


static dc_status_t
shearwater_common_parser_create (dc_parser_t **out, dc_context_t *context, unsigned int model, unsigned int serial, unsigned int petrel)
{
	shearwater_predator_parser_t *parser = NULL;
	const dc_parser_vtable_t *vtable = NULL;
	unsigned int samplesize = 0;

	if (out == NULL)
		return DC_STATUS_INVALIDARGS;

	if (petrel) {
		vtable = &shearwater_petrel_parser_vtable;
		samplesize = SZ_SAMPLE_PETREL;
	} else {
		vtable = &shearwater_predator_parser_vtable;
		samplesize = SZ_SAMPLE_PREDATOR;
	}

	// Allocate memory.
	parser = (shearwater_predator_parser_t *) dc_parser_allocate (context, vtable);
	if (parser == NULL) {
		ERROR (context, "Failed to allocate memory.");
		return DC_STATUS_NOMEMORY;
	}

	// Set the default values.
	parser->model = model;
	parser->petrel = petrel;
	parser->samplesize = samplesize;
	parser->serial = serial;

	// Set the default values.
	parser->cached = 0;
	parser->pnf = 0;
	parser->logversion = 0;
	parser->headersize = 0;
	parser->footersize = 0;
	for (unsigned int i = 0; i < NRECORDS; ++i) {
		parser->opening[i] = UNDEFINED;
		parser->closing[i] = UNDEFINED;
	}
	parser->final = UNDEFINED;
	parser->ngasmixes = 0;
	for (unsigned int i = 0; i < NGASMIXES; ++i) {
		parser->gasmix[i].oxygen = 0;
		parser->gasmix[i].helium = 0;
	}
	parser->ntanks = 0;
	for (unsigned int i = 0; i < NTANKS; ++i) {
		parser->tank[i].enabled = 0;
		parser->tank[i].active = 0;
		parser->tank[i].beginpressure = 0;
		parser->tank[i].endpressure = 0;
<<<<<<< HEAD
		parser->tank[i].battery = 0;
=======
		parser->tank[i].pressure_max = 0;
		parser->tank[i].pressure_reserve = 0;
		parser->tank[i].serial = 0;
		memset (parser->tank[i].name, 0, sizeof (parser->tank[i].name));
>>>>>>> bedd6180
		parser->tankidx[i] = i;
	}
	parser->calibrated = 0;
	for (unsigned int i = 0; i < 3; ++i) {
		parser->calibration[i] = 0.0;
	}
<<<<<<< HEAD
=======
	parser->divemode = M_OC_TEC;
>>>>>>> bedd6180
	parser->units = METRIC;
	parser->density = 1025;
	parser->atmospheric = ATM / (BAR / 1000);

	DC_ASSIGN_FIELD(parser->cache, DIVEMODE, DC_DIVEMODE_OC);

	*out = (dc_parser_t *) parser;

	return DC_STATUS_SUCCESS;
}


dc_status_t
shearwater_predator_parser_create (dc_parser_t **out, dc_context_t *context, unsigned int model, unsigned int serial)
{
	return shearwater_common_parser_create (out, context, model, serial, 0);
}


dc_status_t
shearwater_petrel_parser_create (dc_parser_t **out, dc_context_t *context, unsigned int model, unsigned int serial)
{
	return shearwater_common_parser_create (out, context, model, serial, 1);
}


static dc_status_t
shearwater_predator_parser_set_data (dc_parser_t *abstract, const unsigned char *data, unsigned int size)
{
	shearwater_predator_parser_t *parser = (shearwater_predator_parser_t *) abstract;

	// Reset the cache.
	parser->cached = 0;
	parser->pnf = 0;
	parser->logversion = 0;
	parser->headersize = 0;
	parser->footersize = 0;
	for (unsigned int i = 0; i < NRECORDS; ++i) {
		parser->opening[i] = UNDEFINED;
		parser->closing[i] = UNDEFINED;
	}
	parser->final = UNDEFINED;
	parser->ngasmixes = 0;
	for (unsigned int i = 0; i < NGASMIXES; ++i) {
		parser->gasmix[i].oxygen = 0;
		parser->gasmix[i].helium = 0;
	}
	parser->ntanks = 0;
	for (unsigned int i = 0; i < NTANKS; ++i) {
		parser->tank[i].enabled = 0;
		parser->tank[i].active = 0;
		parser->tank[i].beginpressure = 0;
		parser->tank[i].endpressure = 0;
		parser->tank[i].pressure_max = 0;
		parser->tank[i].pressure_reserve = 0;
		parser->tank[i].serial = 0;
		memset (parser->tank[i].name, 0, sizeof (parser->tank[i].name));
		parser->tankidx[i] = i;
	}
	parser->calibrated = 0;
	for (unsigned int i = 0; i < 3; ++i) {
		parser->calibration[i] = 0.0;
	}
<<<<<<< HEAD
=======
	parser->divemode = M_OC_TEC;
>>>>>>> bedd6180
	parser->units = METRIC;
	parser->density = 1025;
	parser->atmospheric = ATM / (BAR / 1000);

	DC_ASSIGN_FIELD(parser->cache, DIVEMODE, DC_DIVEMODE_OC);

	return DC_STATUS_SUCCESS;
}


static dc_status_t
shearwater_predator_parser_get_datetime (dc_parser_t *abstract, dc_datetime_t *datetime)
{
	shearwater_predator_parser_t *parser = (shearwater_predator_parser_t *) abstract;
	const unsigned char *data = abstract->data;

	// Cache the parser data.
	dc_status_t rc = shearwater_predator_parser_cache (parser);
	if (rc != DC_STATUS_SUCCESS)
		return rc;

	unsigned int ticks = array_uint32_be (data + parser->opening[0] + 12);

	if (!dc_datetime_gmtime (datetime, ticks))
		return DC_STATUS_DATAFORMAT;

	if (parser->model == TERIC && parser->logversion >= 9 && parser->opening[5] != UNDEFINED) {
		int utc_offset = (int) array_uint32_be (data + parser->opening[5] + 26);
		int dst = data[parser->opening[5] + 30];
		datetime->timezone = utc_offset * 60 + dst * 3600;
	} else {
		datetime->timezone = DC_TIMEZONE_NONE;
	}

	return DC_STATUS_SUCCESS;
}

// Show the battery state
//
// NOTE! Right now it only shows the most serious bit
// but the code is set up so that we could perhaps
// indicate that the battery is on the edge (ie it
// reported both "normal" _and_ "warning" during the
// dive - maybe that would be a "starting to warn")
//
// We could also report unpaired and comm errors.
static void
add_battery_info(shearwater_predator_parser_t *parser, const char *desc, unsigned int state)
{
	// We don't know what other state bits than 0-2 mean
	state &= 7;
	if (state >= 1 && state <= 7) {
		static const char *states[8] = {
			"",		// 000 - No state bits, not used
			"normal",	// 001 - only normal
			"critical",	// 010 - only critical
			"critical",	// 011 - both normal and critical
			"warning",	// 100 - only warning
			"warning",	// 101 - normal and warning
			"critical",	// 110 - warning and critical
			"critical",	// 111 - normal, warning and critical
		};
		dc_field_add_string(&parser->cache, desc, states[state]);
	}
}

static void
add_deco_model(shearwater_predator_parser_t *parser, const unsigned char *data)
{
	unsigned int idx_deco_model = parser->pnf ? parser->opening[2] + 18 : 67;
	unsigned int idx_gfs = parser->pnf ? parser->opening[3] + 5 : 85;

	switch	(data[idx_deco_model]) {
	case 0:
		dc_field_add_string_fmt(&parser->cache, "Deco model", "GF %u/%u", data[4], data[5]);
		break;
	case 1:
		dc_field_add_string_fmt(&parser->cache, "Deco model", "VPM-B +%u", data[idx_deco_model + 1]);
		break;
	case 2:
		dc_field_add_string_fmt(&parser->cache, "Deco model", "VPM-B/GFS +%u %u%%", data[idx_deco_model + 1], data[idx_gfs]);
		break;
	default:
		dc_field_add_string_fmt(&parser->cache, "Deco model", "Unknown model %d", data[idx_deco_model]);
	}
}

static void
add_battery_type(shearwater_predator_parser_t *parser, const unsigned char *data)
{
	if (parser->logversion < 7)
		return;

	unsigned int idx_battery_type = parser->pnf ? parser->opening[4] + 9 : 120;
	switch (data[idx_battery_type]) {
	case 1:
		dc_field_add_string(&parser->cache, "Battery type", "1.5V Alkaline");
		break;
	case 2:
		dc_field_add_string(&parser->cache, "Battery type", "1.5V Lithium");
		break;
	case 3:
		dc_field_add_string(&parser->cache, "Battery type", "1.2V NiMH");
		break;
	case 4:
		dc_field_add_string(&parser->cache, "Battery type", "3.6V Saft");
		break;
	case 5:
		dc_field_add_string(&parser->cache, "Battery type", "3.7V Li-Ion");
		break;
	default:
		dc_field_add_string_fmt(&parser->cache, "Battery type", "unknown type %d", data[idx_battery_type]);
		break;
	}
}

static dc_status_t
shearwater_predator_parser_cache (shearwater_predator_parser_t *parser)
{
	dc_parser_t *abstract = (dc_parser_t *) parser;
	const unsigned char *data = parser->base.data;
	unsigned int size = parser->base.size;

	if (parser->cached) {
		return DC_STATUS_SUCCESS;
	}
	memset(&parser->cache, 0, sizeof(parser->cache));

	// Log versions before 6 weren't reliably stored in the data, but
	// 6 is also the oldest version that we assume in our code
	unsigned int logversion = 0;

	// Verify the minimum length.
	if (size < 2) {
		ERROR (abstract->context, "Invalid data length.");
		return DC_STATUS_DATAFORMAT;
	}

	// The Petrel Native Format (PNF) is very similar to the legacy
	// Predator and Predator-like format. The samples are simply offset
	// by one (so we can use pnf as the offset). For the header and
	// footer data, it's more complicated because of the new 32 byte
	// block structure.
	unsigned int pnf = parser->petrel ? array_uint16_be (data) != 0xFFFF : 0;
	unsigned int headersize = 0;
	unsigned int footersize = 0;
	if (!pnf) {
		// Opening and closing blocks.
		headersize = SZ_BLOCK;
		footersize = SZ_BLOCK;
		if (size < headersize + footersize) {
			ERROR (abstract->context, "Invalid data length.");
			return DC_STATUS_DATAFORMAT;
		}

		// Adjust the footersize for the final block.
		if (parser->petrel || array_uint16_be (data + size - footersize) == 0xFFFD) {
			footersize += SZ_BLOCK;
			if (size < headersize + footersize) {
				ERROR (abstract->context, "Invalid data length.");
				return DC_STATUS_DATAFORMAT;
			}

			parser->final = size - SZ_BLOCK;
		}

		// The Predator and Predator-like format have just one large 128
		// byte opening and closing block. To minimize the differences
		// with the PNF format, all record offsets are assigned the same
		// value here.
		for (unsigned int i = 0; i <= 4; ++i) {
			parser->opening[i] = 0;
			parser->closing[i] = size - footersize;
		}

		// Log version
		logversion = data[127];
	}

	// Default dive mode.
	unsigned int divemode = M_OC_TEC;

	// Get the gas mixes.
	unsigned int ngasmixes = 0;
	shearwater_predator_gasmix_t gasmix[NGASMIXES] = {0};
	shearwater_predator_tank_t tank[NTANKS] = {0};
	unsigned int o2_previous = 0, he_previous = 0;

	unsigned int offset = headersize;
	unsigned int length = size - footersize;
	while (offset + parser->samplesize <= length) {
		// Ignore empty samples.
		if (array_isequal (data + offset, parser->samplesize, 0x00)) {
			offset += parser->samplesize;
			continue;
		}

		// Get the record type.
		unsigned int type = pnf ? data[offset] : LOG_RECORD_DIVE_SAMPLE;

		if (type == LOG_RECORD_DIVE_SAMPLE) {
			// Status flags.
			unsigned int status = data[offset + 11 + pnf];
			if ((status & OC) == 0) {
				divemode = status & SC ? M_SC : M_CC;
			}

			// Gaschange.
			unsigned int o2 = data[offset + 7 + pnf];
			unsigned int he = data[offset + 8 + pnf];
			if (o2 != o2_previous || he != he_previous) {
				// Find the gasmix in the list.
				unsigned int idx = 0;
				while (idx < ngasmixes) {
					if (o2 == gasmix[idx].oxygen && he == gasmix[idx].helium)
						break;
					idx++;
				}

				// Add it to list if not found.
				if (idx >= ngasmixes) {
					if (idx >= NGASMIXES) {
						ERROR (abstract->context, "Maximum number of gas mixes reached.");
						return DC_STATUS_NOMEMORY;
					}
					gasmix[idx].oxygen = o2;
					gasmix[idx].helium = he;
					ngasmixes = idx + 1;
				}

				o2_previous = o2;
				he_previous = he;
			}

			// Tank pressure
			if (logversion >= 7) {
				const unsigned int idx[2] = {27, 19};
				for (unsigned int i = 0; i < 2; ++i) {
					// Values above 0xFFF0 are special codes:
					//    0xFFFF AI is off
					//    0xFFFE No comms for 90 seconds+
					//    0xFFFD No comms for 30 seconds
					//    0xFFFC Transmitter not paired
					// For regular values, the top 4 bits contain the battery
					// level (0=normal, 1=critical, 2=warning), and the lower 12
					// bits the tank pressure in units of 2 psi.
					unsigned int pressure = array_uint16_be (data + offset + pnf + idx[i]);
					if (pressure < 0xFFF0) {
						unsigned int battery = 1u << (pressure >> 12);
						pressure &= 0x0FFF;
						if (!tank[i].active) {
							tank[i].active = 1;
							tank[i].beginpressure = pressure;
							tank[i].endpressure = pressure;
							tank[i].battery = 0;
						}
						tank[i].endpressure = pressure;
						tank[i].battery |= battery;
					}
				}
			}
		} else if (type == LOG_RECORD_DIVE_SAMPLE_EXT) {
			// Tank pressure
			if (logversion >= 13) {
				for (unsigned int i = 0; i < 2; ++i) {
					unsigned int pressure = array_uint16_be (data + offset + pnf + i * 2);
					if (pressure < 0xFFF0) {
						pressure &= 0x0FFF;
						if (!tank[i + 2].active) {
							tank[i + 2].active = 1;
							tank[i + 2].beginpressure = pressure;
							tank[i + 2].endpressure = pressure;
						}
						tank[i + 2].endpressure = pressure;
					}
				}
			}
		} else if (type == LOG_RECORD_FREEDIVE_SAMPLE) {
			// Freedive record
			divemode = M_FREEDIVE;
		} else if (type >= LOG_RECORD_OPENING_0 && type <= LOG_RECORD_OPENING_7) {
			// Opening record
			parser->opening[type - LOG_RECORD_OPENING_0] = offset;

			if (type == LOG_RECORD_OPENING_4) {
				// Log version
				logversion = data[offset + 16];

				// Air integration mode
				if (logversion >= 7) {
					unsigned int airmode = data[offset + 28];
					if (logversion < 13) {
						if (airmode == 1 || airmode == 2) {
							tank[airmode - 1].enabled = 1;
						} else if (airmode == 3) {
							tank[0].enabled = 1;
							tank[1].enabled = 1;
						}
					}
					if (airmode == 4) {
						tank[0].enabled = 1;
						tank[1].enabled = 1;
					}
				}
			} else if (type == LOG_RECORD_OPENING_5) {
				if (logversion >= 9) {
					tank[0].serial = array_convert_bcd2dec (data + offset + 1, 3);
					tank[0].pressure_max = array_uint16_be(data + offset + 6);
					tank[0].pressure_reserve = array_uint16_be(data + offset + 8);

					tank[1].serial = array_convert_bcd2dec(data + offset + 10, 3);
					tank[1].pressure_max = array_uint16_be(data + offset + 15);
					tank[1].pressure_reserve = array_uint16_be(data + offset + 17);
				}
			} else if (type == LOG_RECORD_OPENING_6) {
				if (logversion >= 13) {
					tank[0].enabled = data[offset + 19];
					memcpy (tank[0].name, data + offset + 20, sizeof (tank[0].name));

					tank[1].enabled = data[offset + 22];
					memcpy (tank[1].name, data + offset + 23, sizeof (tank[1].name));

					tank[2].serial = array_convert_bcd2dec(data + offset + 25, 3);
					tank[2].pressure_max = array_uint16_be(data + offset + 28);
					tank[2].pressure_reserve = array_uint16_be(data + offset + 30);
				}
			} else if (type == LOG_RECORD_OPENING_7) {
				if (logversion >= 13) {
					tank[2].enabled =  data[offset + 1];
					memcpy (tank[2].name, data + offset + 2, sizeof (tank[2].name));

					tank[3].serial = array_convert_bcd2dec(data + offset + 4, 3);
					tank[3].pressure_max = array_uint16_be(data + offset + 7);
					tank[3].pressure_reserve = array_uint16_be(data + offset + 9);
					tank[3].enabled = data[offset + 11];
					memcpy (tank[3].name, data + offset + 12, sizeof (tank[3].name));
				}
			}
		} else if (type >= LOG_RECORD_CLOSING_0 && type <= LOG_RECORD_CLOSING_7) {
			// Closing record
			parser->closing[type - LOG_RECORD_CLOSING_0] = offset;
		} else if (type == LOG_RECORD_FINAL) {
			// Final record
			parser->final = offset;
		}

		offset += parser->samplesize;
	}

	// Verify the required opening/closing records.
	// At least in firmware v71 and newer, Petrel and Petrel 2 also use PNF,
	// and there opening/closing record 5 (which contains AI information plus
	// the sample interval) don't appear to exist - so don't mark them as required
	for (unsigned int i = 0; i <= 4; ++i) {
		if (parser->opening[i] == UNDEFINED || parser->closing[i] == UNDEFINED) {
			ERROR (abstract->context, "Opening or closing record %u not found.", i);
			return DC_STATUS_DATAFORMAT;
		}
	}

	dc_field_add_string_fmt(&parser->cache, "Logversion", "%d%s", logversion, pnf ? "(PNF)" : "");

	// Cache sensor calibration for later use
	unsigned int nsensors = 0, ndefaults = 0;
	unsigned int base = parser->opening[3] + (pnf ? 6 : 86);
	for (size_t i = 0; i < 3; ++i) {
		unsigned int calibration = array_uint16_be(data + base + 1 + i * 2);
		parser->calibration[i] = calibration / 100000.0;
		if (parser->model == PREDATOR) {
			// The Predator expects the mV output of the cells to be
			// within 30mV to 70mV in 100% O2 at 1 atmosphere. If the
			// calibration value is scaled with a factor 2.2, then the
			// sensors lines up and matches the average.
			parser->calibration[i] *= 2.2;
		}
		if (data[base] & (1 << i)) {
			if (calibration == 2100) {
				ndefaults++;
			}
			nsensors++;
		}
	}
	if (nsensors && nsensors == ndefaults) {
		// If all (calibrated) sensors still have their factory default
		// calibration values (2100), they are probably not calibrated
		// properly. To avoid returning incorrect ppO2 values to the
		// application, they are manually disabled (e.g. marked as
		// uncalibrated).
		WARNING (abstract->context, "Disabled all O2 sensors due to a default calibration value.");
		parser->calibrated = 0;
		if (mode != DC_DIVEMODE_OC)
			dc_field_add_string(&parser->cache, "PPO2 source", "voted/averaged");
	} else {
		parser->calibrated = data[base];
		if (mode != DC_DIVEMODE_OC)
			dc_field_add_string(&parser->cache, "PPO2 source", "cells");
	}

	// Get the dive mode from the header (if available).
	if (logversion >= 8) {
		divemode = data[parser->opening[4] + (pnf ? 1 : 112)];
	}

	// Get the correct model number from the final block.
	if (parser->final != UNDEFINED) {
		parser->model = data[parser->final + 13];
	}

	// Fix the Teric tank serial number.
	if (parser->model == TERIC) {
		for (unsigned int i = 0; i < NTANKS; ++i) {
			tank[i].serial =
				((tank[i].serial / 10000) % 100) +
				((tank[i].serial /   100) % 100) * 100 +
				((tank[i].serial        ) % 100) * 10000;
		}
	}

	// Cache the data for later use.
	parser->pnf = pnf;
	parser->logversion = logversion;
	parser->headersize = headersize;
	parser->footersize = footersize;
	parser->ngasmixes = ngasmixes;
	for (unsigned int i = 0; i < ngasmixes; ++i) {
		parser->gasmix[i] = gasmix[i];
	}
	parser->ntanks = 0;
	for (unsigned int i = 0; i < NTANKS; ++i) {
		if (tank[i].active) {
			parser->tankidx[i] = parser->ntanks;
			parser->tank[parser->ntanks] = tank[i];
			parser->ntanks++;
		} else {
			parser->tankidx[i] = UNDEFINED;
		}
	}
<<<<<<< HEAD
=======
	parser->divemode = divemode;
>>>>>>> bedd6180
	parser->units = data[parser->opening[0] + 8];
	parser->atmospheric = array_uint16_be (data + parser->opening[1] + (parser->pnf ? 16 : 47));
	parser->density = array_uint16_be (data + parser->opening[3] + (parser->pnf ? 3 : 83));
	parser->cached = 1;

	DC_ASSIGN_FIELD(parser->cache, DIVEMODE, mode);

	dc_field_add_string_fmt(&parser->cache, "Serial", "%08x", parser->serial);
	// bytes 1-31 are identical in all formats
	dc_field_add_string_fmt(&parser->cache, "FW Version", "%2x", data[19]);
	add_deco_model(parser, data);
	add_battery_type(parser, data);
	dc_field_add_string_fmt(&parser->cache, "Battery at end", "%.1f V", data[9] / 10.0);
	add_battery_info(parser, "T1 battery", tank[0].battery);
	add_battery_info(parser, "T2 battery", tank[1].battery);

	return DC_STATUS_SUCCESS;
}

static dc_status_t
shearwater_predator_parser_get_field (dc_parser_t *abstract, dc_field_type_t type, unsigned int flags, void *value)
{
	shearwater_predator_parser_t *parser = (shearwater_predator_parser_t *) abstract;

	const unsigned char *data = abstract->data;

	// Cache the parser data.
	dc_status_t rc = shearwater_predator_parser_cache (parser);
	if (rc != DC_STATUS_SUCCESS)
		return rc;

	dc_gasmix_t *gasmix = (dc_gasmix_t *) value;
	dc_tank_t *tank = (dc_tank_t *) value;
	dc_salinity_t *water = (dc_salinity_t *) value;
	dc_field_string_t *string = (dc_field_string_t *) value;

	if (value) {
		switch (type) {
		case DC_FIELD_DIVETIME:
			if (parser->pnf)
				*((unsigned int *) value) = array_uint24_be (data + parser->closing[0] + 6);
			else
				*((unsigned int *) value) = array_uint16_be (data + parser->closing[0] + 6) * 60;
			break;
		case DC_FIELD_MAXDEPTH:
			if (parser->units == IMPERIAL)
				*((double *) value) = array_uint16_be (data + parser->closing[0] + 4) * FEET;
			else
				*((double *) value) = array_uint16_be (data + parser->closing[0] + 4);
			if (parser->pnf)
				*((double *)value) /= 10.0;
			break;
		case DC_FIELD_GASMIX_COUNT:
			*((unsigned int *) value) = parser->ngasmixes;
			break;
		case DC_FIELD_GASMIX:
			gasmix->oxygen = parser->gasmix[flags].oxygen / 100.0;
			gasmix->helium = parser->gasmix[flags].helium / 100.0;
			gasmix->nitrogen = 1.0 - gasmix->oxygen - gasmix->helium;
			break;
		case DC_FIELD_TANK_COUNT:
			*((unsigned int *) value) = parser->ntanks;
			break;
		case DC_FIELD_TANK:
			tank->type = DC_TANKVOLUME_NONE;
			tank->volume = 0.0;
			tank->workpressure = 0.0;
			tank->beginpressure = parser->tank[flags].beginpressure * 2 * PSI / BAR;
			tank->endpressure   = parser->tank[flags].endpressure   * 2 * PSI / BAR;
			tank->gasmix = DC_GASMIX_UNKNOWN;
			break;
		case DC_FIELD_SALINITY:
			if (parser->density == 1000)
				water->type = DC_WATER_FRESH;
			else
				water->type = DC_WATER_SALT;
			water->density = parser->density;
			break;
		case DC_FIELD_ATMOSPHERIC:
			*((double *) value) = parser->atmospheric / 1000.0;
			break;
		case DC_FIELD_DIVEMODE:
<<<<<<< HEAD
			return DC_FIELD_VALUE(parser->cache, value, DIVEMODE);
		case DC_FIELD_STRING:
			return dc_field_get_string(&parser->cache, flags, string);
=======
			switch (parser->divemode) {
			case M_CC:
			case M_CC2:
				*((dc_divemode_t *) value) = DC_DIVEMODE_CCR;
				break;
			case M_SC:
				*((dc_divemode_t *) value) = DC_DIVEMODE_SCR;
				break;
			case M_OC_TEC:
			case M_OC_REC:
				*((dc_divemode_t *) value) = DC_DIVEMODE_OC;
				break;
			case M_GAUGE:
			case M_PPO2:
				*((dc_divemode_t *) value) = DC_DIVEMODE_GAUGE;
				break;
			case M_FREEDIVE:
				*((dc_divemode_t *) value) = DC_DIVEMODE_FREEDIVE;
				break;
			default:
				return DC_STATUS_DATAFORMAT;
			}
			break;
>>>>>>> bedd6180
		default:
			return DC_STATUS_UNSUPPORTED;
		}
	}

	return DC_STATUS_SUCCESS;
}


static dc_status_t
shearwater_predator_parser_samples_foreach (dc_parser_t *abstract, dc_sample_callback_t callback, void *userdata)
{
	shearwater_predator_parser_t *parser = (shearwater_predator_parser_t *) abstract;

	const unsigned char *data = abstract->data;
	unsigned int size = abstract->size;

	// Cache the parser data.
	dc_status_t rc = shearwater_predator_parser_cache (parser);
	if (rc != DC_STATUS_SUCCESS)
		return rc;

	// Previous gas mix.
	unsigned int o2_previous = 0, he_previous = 0;

	// Sample interval.
	unsigned int time = 0;
	unsigned int interval = 10;
	if (parser->pnf && parser->logversion >= 9 && parser->opening[5] != UNDEFINED) {
		interval = array_uint16_be (data + parser->opening[5] + 23);
		if (interval % 1000 != 0) {
			ERROR (abstract->context, "Unsupported sample interval (%u ms).", interval);
			return DC_STATUS_DATAFORMAT;
		}
		interval /= 1000;
	}

	unsigned int pnf = parser->pnf;
	unsigned int offset = parser->headersize;
	unsigned int length = size - parser->footersize;
	while (offset + parser->samplesize <= length) {
		dc_sample_value_t sample = {0};

		// Ignore empty samples.
		if (array_isequal (data + offset, parser->samplesize, 0x00)) {
			offset += parser->samplesize;
			continue;
		}

		// Get the record type.
		unsigned int type = pnf ? data[offset] : LOG_RECORD_DIVE_SAMPLE;

		// stop parsing if we see the end block
		if (type == LOG_RECORD_FINAL && data[offset + 1] == 0xFD)
			break;

		if (type == LOG_RECORD_DIVE_SAMPLE) {
			// Time (seconds).
			time += interval;
			sample.time = time;
			if (callback) callback (DC_SAMPLE_TIME, sample, userdata);

			// Depth (1/10 m or ft).
			unsigned int depth = array_uint16_be (data + pnf + offset);
			if (parser->units == IMPERIAL)
				sample.depth = depth * FEET / 10.0;
			else
				sample.depth = depth / 10.0;
			if (callback) callback (DC_SAMPLE_DEPTH, sample, userdata);

			// Temperature (°C or °F).
			int temperature = (signed char) data[offset + pnf + 13];
			if (temperature < 0) {
				// Fix negative temperatures.
				temperature += 102;
				if (temperature > 0) {
					temperature = 0;
				}
			}
			if (parser->units == IMPERIAL)
				sample.temperature = (temperature - 32.0) * (5.0 / 9.0);
			else
				sample.temperature = temperature;
			if (callback) callback (DC_SAMPLE_TEMPERATURE, sample, userdata);

			// Status flags.
			unsigned int status = data[offset + pnf + 11];

			if ((status & OC) == 0) {
				// PPO2
				if ((status & PPO2_EXTERNAL) == 0) {
					if (!parser->calibrated) {
						sample.ppo2 = data[offset + pnf + 6] / 100.0;
						if (callback) callback (DC_SAMPLE_PPO2, sample, userdata);
					} else {
						sample.ppo2 = data[offset + pnf + 12] * parser->calibration[0];
						if (callback && (parser->calibrated & 0x01)) callback (DC_SAMPLE_PPO2, sample, userdata);

						sample.ppo2 = data[offset + pnf + 14] * parser->calibration[1];
						if (callback && (parser->calibrated & 0x02)) callback (DC_SAMPLE_PPO2, sample, userdata);

						sample.ppo2 = data[offset + pnf + 15] * parser->calibration[2];
						if (callback && (parser->calibrated & 0x04)) callback (DC_SAMPLE_PPO2, sample, userdata);
					}
				}

				// Setpoint
				if (parser->petrel) {
					sample.setpoint = data[offset + pnf + 18] / 100.0;
				} else {
					// this will only ever be called for the actual Predator, so no adjustment needed for PNF
					if (status & SETPOINT_HIGH) {
						sample.setpoint = data[18] / 100.0;
					} else {
						sample.setpoint = data[17] / 100.0;
					}
				}
				if (callback) callback (DC_SAMPLE_SETPOINT, sample, userdata);
			}

			// CNS
			if (parser->petrel) {
				sample.cns = data[offset + pnf + 22] / 100.0;
				if (callback) callback (DC_SAMPLE_CNS, sample, userdata);
			}

			// Gaschange.
			unsigned int o2 = data[offset + pnf + 7];
			unsigned int he = data[offset + pnf + 8];
			if (o2 != o2_previous || he != he_previous) {
				unsigned int idx = shearwater_predator_find_gasmix (parser, o2, he);
				if (idx >= parser->ngasmixes) {
					ERROR (abstract->context, "Invalid gas mix.");
					return DC_STATUS_DATAFORMAT;
				}

				sample.gasmix = idx;
				if (callback) callback (DC_SAMPLE_GASMIX, sample, userdata);
				o2_previous = o2;
				he_previous = he;
			}

			// Deco stop / NDL.
			unsigned int decostop = array_uint16_be (data + offset + pnf + 2);
			if (decostop) {
				sample.deco.type = DC_DECO_DECOSTOP;
				if (parser->units == IMPERIAL)
					sample.deco.depth = decostop * FEET;
				else
					sample.deco.depth = decostop;
			} else {
				sample.deco.type = DC_DECO_NDL;
				sample.deco.depth = 0.0;
			}
			sample.deco.time = data[offset + pnf + 9] * 60;
			if (callback) callback (DC_SAMPLE_DECO, sample, userdata);

			// for logversion 7 and newer (introduced for Perdix AI)
			// detect tank pressure
			if (parser->logversion >= 7) {
				const unsigned int idx[2] = {27, 19};
				for (unsigned int i = 0; i < 2; ++i) {
					// Tank pressure
					// Values above 0xFFF0 are special codes:
					//    0xFFFF AI is off
					//    0xFFFE No comms for 90 seconds+
					//    0xFFFD No comms for 30 seconds
					//    0xFFFC Transmitter not paired
					// For regular values, the top 4 bits contain the battery
					// level (0=normal, 1=critical, 2=warning), and the lower 12
					// bits the tank pressure in units of 2 psi.
					unsigned int pressure = array_uint16_be (data + offset + pnf + idx[i]);
					if (pressure < 0xFFF0) {
						pressure &= 0x0FFF;
						sample.pressure.tank = parser->tankidx[i];
						sample.pressure.value = pressure * 2 * PSI / BAR;
						if (callback) callback (DC_SAMPLE_PRESSURE, sample, userdata);
					}
				}

				// Gas time remaining in minutes
				// Values above 0xF0 are special codes:
				//    0xFF Not paired
				//    0xFE No communication
				//    0xFD Not available in current mode
				//    0xFC Not available because of DECO
				//    0xFB Tank size or max pressure haven’t been set up
				if (data[offset + pnf + 21] < 0xF0) {
					sample.rbt = data[offset + pnf + 21];
					if (callback) callback (DC_SAMPLE_RBT, sample, userdata);
				}
			}
		} else if (type == LOG_RECORD_DIVE_SAMPLE_EXT) {
			// Tank pressure
			if (parser->logversion >= 13) {
				for (unsigned int i = 0; i < 2; ++i) {
					unsigned int pressure = array_uint16_be (data + offset + pnf + i * 2);
					if (pressure < 0xFFF0) {
						pressure &= 0x0FFF;
						sample.pressure.tank = parser->tankidx[i + 2];
						sample.pressure.value = pressure * 2 * PSI / BAR;
						if (callback) callback (DC_SAMPLE_PRESSURE, sample, userdata);
					}
				}
			}
		} else if (type == LOG_RECORD_FREEDIVE_SAMPLE) {
			// A freedive record is actually 4 samples, each 8-bytes,
			// packed into a standard 32-byte sized record. At the end
			// of a dive, unused partial records will be 0 padded.
			for (unsigned int i = 0; i < 4; ++i) {
				unsigned int idx = offset + i * SZ_SAMPLE_FREEDIVE;

				// Ignore empty samples.
				if (array_isequal (data + idx, SZ_SAMPLE_FREEDIVE, 0x00)) {
					break;
				}

				// Time (seconds).
				time += interval;
				sample.time = time;
				if (callback) callback (DC_SAMPLE_TIME, sample, userdata);

				// Depth (absolute pressure in millibar)
				unsigned int depth = array_uint16_be (data + idx + 1);
				sample.depth = (signed int)(depth - parser->atmospheric) * (BAR / 1000.0) / (parser->density * GRAVITY);
				if (callback) callback (DC_SAMPLE_DEPTH, sample, userdata);

				// Temperature (1/10 °C).
				int temperature = (signed short) array_uint16_be (data + idx + 3);
				sample.temperature = temperature / 10.0;
				if (callback) callback (DC_SAMPLE_TEMPERATURE, sample, userdata);
			}
		} else if (type == LOG_RECORD_INFO_EVENT) {
			unsigned int event = data[offset + 1];
			unsigned int timestamp = array_uint32_be (data + offset + 4);
			unsigned int w1 = array_uint32_be (data + offset + 8);
			unsigned int w2 = array_uint32_be (data + offset + 12);

			if (event == INFO_EVENT_TAG_LOG) {
				// Compass heading
				if (w1 != 0xFFFFFFFF) {
					sample.bearing = w1;
					if (callback) callback (DC_SAMPLE_BEARING, sample, userdata);
				}

				// Tag
				sample.event.type = SAMPLE_EVENT_BOOKMARK;
				sample.event.time = 0;
				sample.event.flags = 0;
				sample.event.value = w2;
				if (callback) callback (DC_SAMPLE_EVENT, sample, userdata);
			}
		}

		offset += parser->samplesize;
	}

	return DC_STATUS_SUCCESS;
}<|MERGE_RESOLUTION|>--- conflicted
+++ resolved
@@ -83,12 +83,8 @@
 #define IMPERIAL 1
 
 #define NGASMIXES 10
-<<<<<<< HEAD
 #define MAXSTRINGS 32
-#define NTANKS    2
-=======
 #define NTANKS    4
->>>>>>> bedd6180
 #define NRECORDS  8
 
 #define PREDATOR 2
@@ -109,14 +105,11 @@
 	unsigned int active;
 	unsigned int beginpressure;
 	unsigned int endpressure;
-<<<<<<< HEAD
-	unsigned int battery;
-=======
 	unsigned int pressure_max;
 	unsigned int pressure_reserve;
 	unsigned int serial;
 	char name[2];
->>>>>>> bedd6180
+	unsigned int battery;
 } shearwater_predator_tank_t;
 
 struct shearwater_predator_parser_t {
@@ -140,11 +133,7 @@
 	unsigned int tankidx[NTANKS];
 	unsigned int calibrated;
 	double calibration[3];
-<<<<<<< HEAD
 	unsigned int serial;
-=======
-	unsigned int divemode;
->>>>>>> bedd6180
 	unsigned int units;
 	unsigned int atmospheric;
 	unsigned int density;
@@ -248,24 +237,17 @@
 		parser->tank[i].active = 0;
 		parser->tank[i].beginpressure = 0;
 		parser->tank[i].endpressure = 0;
-<<<<<<< HEAD
-		parser->tank[i].battery = 0;
-=======
 		parser->tank[i].pressure_max = 0;
 		parser->tank[i].pressure_reserve = 0;
 		parser->tank[i].serial = 0;
 		memset (parser->tank[i].name, 0, sizeof (parser->tank[i].name));
->>>>>>> bedd6180
+		parser->tank[i].battery = 0;
 		parser->tankidx[i] = i;
 	}
 	parser->calibrated = 0;
 	for (unsigned int i = 0; i < 3; ++i) {
 		parser->calibration[i] = 0.0;
 	}
-<<<<<<< HEAD
-=======
-	parser->divemode = M_OC_TEC;
->>>>>>> bedd6180
 	parser->units = METRIC;
 	parser->density = 1025;
 	parser->atmospheric = ATM / (BAR / 1000);
@@ -329,10 +311,6 @@
 	for (unsigned int i = 0; i < 3; ++i) {
 		parser->calibration[i] = 0.0;
 	}
-<<<<<<< HEAD
-=======
-	parser->divemode = M_OC_TEC;
->>>>>>> bedd6180
 	parser->units = METRIC;
 	parser->density = 1025;
 	parser->atmospheric = ATM / (BAR / 1000);
@@ -455,6 +433,7 @@
 	dc_parser_t *abstract = (dc_parser_t *) parser;
 	const unsigned char *data = parser->base.data;
 	unsigned int size = parser->base.size;
+	const char *ppo2_source = NULL;
 
 	if (parser->cached) {
 		return DC_STATUS_SUCCESS;
@@ -723,12 +702,10 @@
 		// uncalibrated).
 		WARNING (abstract->context, "Disabled all O2 sensors due to a default calibration value.");
 		parser->calibrated = 0;
-		if (mode != DC_DIVEMODE_OC)
-			dc_field_add_string(&parser->cache, "PPO2 source", "voted/averaged");
+		ppo2_source = "voted/averaged";
 	} else {
 		parser->calibrated = data[base];
-		if (mode != DC_DIVEMODE_OC)
-			dc_field_add_string(&parser->cache, "PPO2 source", "cells");
+		ppo2_source = "cells";
 	}
 
 	// Get the dive mode from the header (if available).
@@ -770,16 +747,10 @@
 			parser->tankidx[i] = UNDEFINED;
 		}
 	}
-<<<<<<< HEAD
-=======
-	parser->divemode = divemode;
->>>>>>> bedd6180
 	parser->units = data[parser->opening[0] + 8];
 	parser->atmospheric = array_uint16_be (data + parser->opening[1] + (parser->pnf ? 16 : 47));
 	parser->density = array_uint16_be (data + parser->opening[3] + (parser->pnf ? 3 : 83));
 	parser->cached = 1;
-
-	DC_ASSIGN_FIELD(parser->cache, DIVEMODE, mode);
 
 	dc_field_add_string_fmt(&parser->cache, "Serial", "%08x", parser->serial);
 	// bytes 1-31 are identical in all formats
@@ -789,6 +760,31 @@
 	dc_field_add_string_fmt(&parser->cache, "Battery at end", "%.1f V", data[9] / 10.0);
 	add_battery_info(parser, "T1 battery", tank[0].battery);
 	add_battery_info(parser, "T2 battery", tank[1].battery);
+
+	switch (divemode) {
+	case M_CC:
+	case M_CC2:
+		DC_ASSIGN_FIELD(parser->cache, DIVEMODE, DC_DIVEMODE_CCR);
+		if (ppo2_source)
+			dc_field_add_string(&parser->cache, "PPO2 source", ppo2_source);
+		break;
+	case M_SC:
+		DC_ASSIGN_FIELD(parser->cache, DIVEMODE, DC_DIVEMODE_SCR);
+		break;
+	case M_OC_TEC:
+	case M_OC_REC:
+		DC_ASSIGN_FIELD(parser->cache, DIVEMODE, DC_DIVEMODE_OC);
+		break;
+	case M_GAUGE:
+	case M_PPO2:
+		DC_ASSIGN_FIELD(parser->cache, DIVEMODE, DC_DIVEMODE_GAUGE);
+		break;
+	case M_FREEDIVE:
+		DC_ASSIGN_FIELD(parser->cache, DIVEMODE, DC_DIVEMODE_FREEDIVE);
+		break;
+	default:
+		break;
+	}
 
 	return DC_STATUS_SUCCESS;
 }
@@ -856,35 +852,9 @@
 			*((double *) value) = parser->atmospheric / 1000.0;
 			break;
 		case DC_FIELD_DIVEMODE:
-<<<<<<< HEAD
 			return DC_FIELD_VALUE(parser->cache, value, DIVEMODE);
 		case DC_FIELD_STRING:
 			return dc_field_get_string(&parser->cache, flags, string);
-=======
-			switch (parser->divemode) {
-			case M_CC:
-			case M_CC2:
-				*((dc_divemode_t *) value) = DC_DIVEMODE_CCR;
-				break;
-			case M_SC:
-				*((dc_divemode_t *) value) = DC_DIVEMODE_SCR;
-				break;
-			case M_OC_TEC:
-			case M_OC_REC:
-				*((dc_divemode_t *) value) = DC_DIVEMODE_OC;
-				break;
-			case M_GAUGE:
-			case M_PPO2:
-				*((dc_divemode_t *) value) = DC_DIVEMODE_GAUGE;
-				break;
-			case M_FREEDIVE:
-				*((dc_divemode_t *) value) = DC_DIVEMODE_FREEDIVE;
-				break;
-			default:
-				return DC_STATUS_DATAFORMAT;
-			}
-			break;
->>>>>>> bedd6180
 		default:
 			return DC_STATUS_UNSUPPORTED;
 		}
