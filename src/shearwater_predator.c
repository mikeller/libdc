--- conflicted
+++ resolved
@@ -54,11 +54,7 @@
 	NULL, /* write */
 	shearwater_predator_device_dump, /* dump */
 	shearwater_predator_device_foreach, /* foreach */
-<<<<<<< HEAD
-	shearwater_common_device_timesync,
-=======
 	shearwater_predator_device_timesync,
->>>>>>> 1d0aeecf
 	NULL /* close */
 };
 
