--- conflicted
+++ resolved
@@ -76,11 +76,7 @@
 #define REACTPROWHITE 0x4354
 
 static dc_status_t
-<<<<<<< HEAD
-dc_parser_new_internal (dc_parser_t **out, dc_context_t *context, dc_family_t family, unsigned int model, unsigned int serial, unsigned int devtime, dc_ticks_t systime)
-=======
-dc_parser_new_internal (dc_parser_t **out, dc_context_t *context, const unsigned char data[], size_t size, dc_family_t family, unsigned int model)
->>>>>>> 1d0aeecf
+dc_parser_new_internal (dc_parser_t **out, dc_context_t *context, const unsigned char data[], size_t size, dc_family_t family, unsigned int model, unsigned int serial)
 {
 	dc_status_t rc = DC_STATUS_SUCCESS;
 	dc_parser_t *parser = NULL;
@@ -99,19 +95,11 @@
 		if (model == 0x01)
 			rc = suunto_eon_parser_create (&parser, context, data, size, 1);
 		else
-<<<<<<< HEAD
-			rc = suunto_vyper_parser_create (&parser, context, serial);
+			rc = suunto_vyper_parser_create (&parser, context, data, size, serial);
 		break;
 	case DC_FAMILY_SUUNTO_VYPER2:
 	case DC_FAMILY_SUUNTO_D9:
-		rc = suunto_d9_parser_create (&parser, context, model, serial);
-=======
-			rc = suunto_vyper_parser_create (&parser, context, data, size);
-		break;
-	case DC_FAMILY_SUUNTO_VYPER2:
-	case DC_FAMILY_SUUNTO_D9:
-		rc = suunto_d9_parser_create (&parser, context, data, size, model);
->>>>>>> 1d0aeecf
+		rc = suunto_d9_parser_create (&parser, context, data, size, model, serial);
 		break;
 	case DC_FAMILY_SUUNTO_EONSTEEL:
 		rc = suunto_eonsteel_parser_create(&parser, context, data, size, model);
@@ -142,11 +130,7 @@
 		if (model == REACTPROWHITE)
 			rc = oceanic_veo250_parser_create (&parser, context, data, size, model);
 		else
-<<<<<<< HEAD
-			rc = oceanic_atom2_parser_create (&parser, context, model, serial);
-=======
-			rc = oceanic_atom2_parser_create (&parser, context, data, size, model);
->>>>>>> 1d0aeecf
+			rc = oceanic_atom2_parser_create (&parser, context, data, size, model, serial);
 		break;
 	case DC_FAMILY_MARES_NEMO:
 	case DC_FAMILY_MARES_PUCK:
@@ -156,25 +140,14 @@
 		rc = mares_darwin_parser_create (&parser, context, data, size, model);
 		break;
 	case DC_FAMILY_MARES_ICONHD:
-<<<<<<< HEAD
-		rc = mares_iconhd_parser_create (&parser, context, model, serial);
+		rc = mares_iconhd_parser_create (&parser, context, data, size, model, serial);
 		break;
 	case DC_FAMILY_HW_OSTC:
-		rc = hw_ostc_parser_create (&parser, context, serial);
+		rc = hw_ostc_parser_create (&parser, context, data, size, serial);
 		break;
 	case DC_FAMILY_HW_FROG:
 	case DC_FAMILY_HW_OSTC3:
-		rc = hw_ostc3_parser_create (&parser, context, serial, model);
-=======
-		rc = mares_iconhd_parser_create (&parser, context, data, size, model);
-		break;
-	case DC_FAMILY_HW_OSTC:
-		rc = hw_ostc_parser_create (&parser, context, data, size);
-		break;
-	case DC_FAMILY_HW_FROG:
-	case DC_FAMILY_HW_OSTC3:
-		rc = hw_ostc3_parser_create (&parser, context, data, size, model);
->>>>>>> 1d0aeecf
+		rc = hw_ostc3_parser_create (&parser, context, data, size, model, serial);
 		break;
 	case DC_FAMILY_CRESSI_EDY:
 	case DC_FAMILY_ZEAGLE_N2ITION3:
@@ -190,17 +163,10 @@
 		rc = atomics_cobalt_parser_create (&parser, context, data, size);
 		break;
 	case DC_FAMILY_SHEARWATER_PREDATOR:
-<<<<<<< HEAD
-		rc = shearwater_predator_parser_create (&parser, context, model, serial);
+		rc = shearwater_predator_parser_create (&parser, context, data, size, model, serial);
 		break;
 	case DC_FAMILY_SHEARWATER_PETREL:
-		rc = shearwater_petrel_parser_create (&parser, context, model, serial);
-=======
-		rc = shearwater_predator_parser_create (&parser, context, data, size, model);
-		break;
-	case DC_FAMILY_SHEARWATER_PETREL:
-		rc = shearwater_petrel_parser_create (&parser, context, data, size, model);
->>>>>>> 1d0aeecf
+		rc = shearwater_petrel_parser_create (&parser, context, data, size, model, serial);
 		break;
 	case DC_FAMILY_DIVERITE_NITEKQ:
 		rc = diverite_nitekq_parser_create (&parser, context, data, size);
@@ -264,15 +230,8 @@
 	if (device == NULL)
 		return DC_STATUS_INVALIDARGS;
 
-<<<<<<< HEAD
-	return dc_parser_new_internal (out, device->context,
-		dc_device_get_type (device),
-		device->devinfo.model,
-		device->devinfo.serial,
-		device->clock.devtime, device->clock.systime);
-=======
 	status = dc_parser_new_internal (&parser, device->context, data, size,
-		dc_device_get_type (device), device->devinfo.model);
+		dc_device_get_type (device), device->devinfo.model, 0);
 	if (status != DC_STATUS_SUCCESS)
 		goto error_exit;
 
@@ -288,22 +247,13 @@
 	dc_parser_deallocate (parser);
 error_exit:
 	return status;
->>>>>>> 1d0aeecf
 }
 
 dc_status_t
 dc_parser_new2 (dc_parser_t **out, dc_context_t *context, dc_descriptor_t *descriptor, const unsigned char data[], size_t size)
 {
-<<<<<<< HEAD
-	return dc_parser_new_internal (out, context,
-		dc_descriptor_get_type (descriptor),
-		dc_descriptor_get_model (descriptor),
-		0,
-		devtime, systime);
-=======
 	return dc_parser_new_internal (out, context, data, size,
-		dc_descriptor_get_type (descriptor), dc_descriptor_get_model (descriptor));
->>>>>>> 1d0aeecf
+		dc_descriptor_get_type (descriptor), dc_descriptor_get_model (descriptor), 0);
 }
 
 dc_parser_t *
