/*
 * libdivecomputer
 *
 * Copyright (C) 2013 Jef Driesen
 *
 * This library is free software; you can redistribute it and/or
 * modify it under the terms of the GNU Lesser General Public
 * License as published by the Free Software Foundation; either
 * version 2.1 of the License, or (at your option) any later version.
 *
 * This library is distributed in the hope that it will be useful,
 * but WITHOUT ANY WARRANTY; without even the implied warranty of
 * MERCHANTABILITY or FITNESS FOR A PARTICULAR PURPOSE.  See the GNU
 * Lesser General Public License for more details.
 *
 * You should have received a copy of the GNU Lesser General Public
 * License along with this library; if not, write to the Free Software
 * Foundation, Inc., 51 Franklin Street, Fifth Floor, Boston,
 * MA 02110-1301 USA
 */

#ifndef HW_OSTC3_H
#define HW_OSTC3_H

#include <libdivecomputer/context.h>
#include <libdivecomputer/iostream.h>
#include <libdivecomputer/device.h>
#include <libdivecomputer/parser.h>
#include <libdivecomputer/hw_ostc3.h>

#ifdef __cplusplus
extern "C" {
#endif /* __cplusplus */

dc_status_t
hw_ostc3_device_open (dc_device_t **device, dc_context_t *context, dc_iostream_t *iostream);

dc_status_t
<<<<<<< HEAD
hw_ostc3_parser_create (dc_parser_t **out, dc_context_t *context, unsigned int serial, unsigned int model);
=======
hw_ostc3_parser_create (dc_parser_t **out, dc_context_t *context, const unsigned char data[], size_t size, unsigned int model);
>>>>>>> 1d0aeecf

#ifdef __cplusplus
}
#endif /* __cplusplus */
#endif /* HW_OSTC3_H */<|MERGE_RESOLUTION|>--- conflicted
+++ resolved
@@ -36,11 +36,7 @@
 hw_ostc3_device_open (dc_device_t **device, dc_context_t *context, dc_iostream_t *iostream);
 
 dc_status_t
-<<<<<<< HEAD
-hw_ostc3_parser_create (dc_parser_t **out, dc_context_t *context, unsigned int serial, unsigned int model);
-=======
-hw_ostc3_parser_create (dc_parser_t **out, dc_context_t *context, const unsigned char data[], size_t size, unsigned int model);
->>>>>>> 1d0aeecf
+hw_ostc3_parser_create (dc_parser_t **out, dc_context_t *context, const unsigned char data[], size_t size, unsigned int model, unsigned int serial);
 
 #ifdef __cplusplus
 }
