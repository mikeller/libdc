--- conflicted
+++ resolved
@@ -227,12 +227,7 @@
 				else
 					sample.event.flags = 0;
 				sample.event.value = ascent;
-<<<<<<< HEAD
-
-				if (callback) callback (DC_SAMPLE_EVENT, sample, userdata);
-=======
 				if (callback) callback (DC_SAMPLE_EVENT, &sample, userdata);
->>>>>>> 1d0aeecf
 			}
 
 			offset += 2;
