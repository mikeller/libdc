--- conflicted
+++ resolved
@@ -240,11 +240,7 @@
 	size_t nbytes = 0;
 	while (nbytes < size) {
 		// Set the maximum packet size.
-<<<<<<< HEAD
-		size_t length = 64;
-=======
 		size_t length = (device->hardware == OSTC4) ? 64 : 1024;
->>>>>>> 1d0aeecf
 
 		// Limit the packet size to the total size.
 		if (nbytes + length > size)
