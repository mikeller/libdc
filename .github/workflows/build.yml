name: Build

on: [push, pull_request]

jobs:

  linux:

    name: Linux

    runs-on: ubuntu-latest

    strategy:
      fail-fast: false
      matrix:
        compiler: [gcc, clang]

    env:
      CC: ${{ matrix.compiler }}

    steps:
      - uses: actions/checkout@v4
      - name: Install dependencies
        run: sudo apt-get install libbluetooth-dev libusb-1.0-0-dev
      - run: autoreconf --install --force
      - run: ./configure --prefix=/usr
      - run: make
      - run: make distcheck
      - name: Package artifacts
        run: |
          make install DESTDIR=$PWD/artifacts
          tar -czf ${{ github.job }}-${{ matrix.compiler }}.tar.gz -C artifacts usr
      - uses: actions/upload-artifact@v4
        with:
          name: ${{ github.job }}-${{ matrix.compiler }}
          path: ${{ github.job }}-${{ matrix.compiler }}.tar.gz

  mac:

    name: Mac

    runs-on: macos-latest

    strategy:
      fail-fast: false
      matrix:
        compiler: [gcc, clang]

    env:
      CC: ${{ matrix.compiler }}

    steps:
      - uses: actions/checkout@v4
      - name: Install dependencies
        run: brew install autoconf automake libtool hidapi libusb
      - run: autoreconf --install --force
      - run: ./configure --prefix=/usr
      - run: make
      - run: make distcheck
      - name: Package artifacts
        run: |
          make install DESTDIR=$PWD/artifacts
          tar -czf ${{ github.job }}-${{ matrix.compiler }}.tar.gz -C artifacts usr
      - uses: actions/upload-artifact@v4
        with:
          name: ${{ github.job }}-${{ matrix.compiler }}
          path: ${{ github.job }}-${{ matrix.compiler }}.tar.gz

  windows:

    name: Windows

    runs-on: ubuntu-latest

    strategy:
      fail-fast: false
      matrix:
        arch: [i686, x86_64]

    steps:
      - uses: actions/checkout@v4
      - name: Install dependencies
        run: sudo apt-get install gcc-mingw-w64 binutils-mingw-w64 mingw-w64-tools
      - name: Install libusb
        env:
          LIBUSB_VERSION: 1.0.26
        run: |
          wget -c https://github.com/libusb/libusb/archive/refs/tags/v${LIBUSB_VERSION}.tar.gz
          tar xzf v${LIBUSB_VERSION}.tar.gz
          pushd libusb-${LIBUSB_VERSION}
          autoreconf --install --force
          ./configure --host=${{ matrix.arch }}-w64-mingw32 --prefix=/usr
          make
          make install DESTDIR=$PWD/../artifacts
          popd
      - name: Install hidapi
        env:
          HIDAPI_VERSION: 0.12.0
        run: |
          wget -c https://github.com/libusb/hidapi/archive/refs/tags/hidapi-${HIDAPI_VERSION}.tar.gz
          tar xzf hidapi-${HIDAPI_VERSION}.tar.gz
          pushd hidapi-hidapi-${HIDAPI_VERSION}
          autoreconf --install --force
          ./configure --host=${{ matrix.arch }}-w64-mingw32 --prefix=/usr LDFLAGS='-static-libgcc'
          make
          make install DESTDIR=$PWD/../artifacts
          popd
      - run: autoreconf --install --force
      - run: ./configure --host=${{ matrix.arch }}-w64-mingw32 --prefix=/usr
        env:
          PKG_CONFIG_LIBDIR: ${{ github.workspace }}/artifacts/usr/lib/pkgconfig
          PKG_CONFIG_SYSROOT_DIR: ${{ github.workspace }}/artifacts
          PKG_CONFIG_ALLOW_SYSTEM_CFLAGS: 1
          PKG_CONFIG_ALLOW_SYSTEM_LIBS: 1
      - run: make
      - run: make distcheck
      - name: Package artifacts
        run: |
          make install DESTDIR=$PWD/artifacts
          tar -czf ${{ github.job }}-${{ matrix.arch }}.tar.gz -C artifacts usr
      - uses: actions/upload-artifact@v4
        with:
          name: ${{ github.job }}-${{ matrix.arch }}
          path: ${{ github.job }}-${{ matrix.arch }}.tar.gz

<<<<<<< HEAD
#  msvc:
#
#    name: Visual Studio
#
#    runs-on: windows-latest
#
#    strategy:
#      fail-fast: false
#      matrix:
#        platform: [x86, x64]
#
#    env:
#      CONFIGURATION: Release
#
#    steps:
#      - uses: actions/checkout@v3
#      - uses: msys2/setup-msys2@v2
#        with:
#          install: autoconf automake libtool pkg-config make gcc
#      - run: |
#          autoreconf --install --force
#          ./configure --prefix=/usr
#          make -C src revision.h
#        shell: msys2 {0}
#      - uses: microsoft/setup-msbuild@v1
#      - run: msbuild -m -p:Platform=${{ matrix.platform }} -p:Configuration=${{ env.CONFIGURATION }} contrib/msvc/libdivecomputer.vcxproj
#      - uses: actions/upload-artifact@v3
#        with:
#          name: ${{ github.job }}-${{ matrix.platform }}
#          path: contrib/msvc/${{ matrix.platform }}/${{ env.CONFIGURATION }}/bin
=======
  msvc:

    name: Visual Studio

    runs-on: windows-latest

    strategy:
      fail-fast: false
      matrix:
        platform: [x86, x64]

    env:
      CONFIGURATION: Release

    steps:
      - uses: actions/checkout@v4
      - uses: msys2/setup-msys2@v2
        with:
          install: autoconf automake libtool pkg-config make gcc
      - run: |
          autoreconf --install --force
          ./configure --prefix=/usr
          make -C src revision.h
        shell: msys2 {0}
      - uses: microsoft/setup-msbuild@v2
      - run: msbuild -m -p:Platform=${{ matrix.platform }} -p:Configuration=${{ env.CONFIGURATION }} contrib/msvc/libdivecomputer.vcxproj
      - uses: actions/upload-artifact@v4
        with:
          name: ${{ github.job }}-${{ matrix.platform }}
          path: contrib/msvc/${{ matrix.platform }}/${{ env.CONFIGURATION }}/bin
>>>>>>> b0a5ce7d

  android:

    name: Android

    runs-on: ubuntu-latest

    steps:
      - uses: actions/checkout@v4
      - run: |
          autoreconf --install --force
          ./configure --prefix=/usr
          make -C src revision.h
      - run: $ANDROID_NDK/ndk-build -C contrib/android NDK_PROJECT_PATH=. APP_BUILD_SCRIPT=Android.mk
      - uses: actions/upload-artifact@v4
        with:
          name: ${{ github.job }}
          path: contrib/android/libs<|MERGE_RESOLUTION|>--- conflicted
+++ resolved
@@ -123,7 +123,6 @@
           name: ${{ github.job }}-${{ matrix.arch }}
           path: ${{ github.job }}-${{ matrix.arch }}.tar.gz
 
-<<<<<<< HEAD
 #  msvc:
 #
 #    name: Visual Studio
@@ -154,38 +153,6 @@
 #        with:
 #          name: ${{ github.job }}-${{ matrix.platform }}
 #          path: contrib/msvc/${{ matrix.platform }}/${{ env.CONFIGURATION }}/bin
-=======
-  msvc:
-
-    name: Visual Studio
-
-    runs-on: windows-latest
-
-    strategy:
-      fail-fast: false
-      matrix:
-        platform: [x86, x64]
-
-    env:
-      CONFIGURATION: Release
-
-    steps:
-      - uses: actions/checkout@v4
-      - uses: msys2/setup-msys2@v2
-        with:
-          install: autoconf automake libtool pkg-config make gcc
-      - run: |
-          autoreconf --install --force
-          ./configure --prefix=/usr
-          make -C src revision.h
-        shell: msys2 {0}
-      - uses: microsoft/setup-msbuild@v2
-      - run: msbuild -m -p:Platform=${{ matrix.platform }} -p:Configuration=${{ env.CONFIGURATION }} contrib/msvc/libdivecomputer.vcxproj
-      - uses: actions/upload-artifact@v4
-        with:
-          name: ${{ github.job }}-${{ matrix.platform }}
-          path: contrib/msvc/${{ matrix.platform }}/${{ env.CONFIGURATION }}/bin
->>>>>>> b0a5ce7d
 
   android:
 
